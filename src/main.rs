extern crate bitflags;

#[macro_use]
extern crate error_chain;

mod align;
mod ansi;
#[cfg(not(tarpaulin_include))]
mod bat_utils;
mod cli;
mod color;
mod config;
mod delta;
mod draw;
mod edits;
mod env;
mod features;
mod format;
mod git_config;
mod git_config_entry;
mod options;
mod paint;
mod parse;
mod parse_style;
mod style;
mod syntect_color;
mod tests;

use std::io::{self, ErrorKind, Read, Write};
use std::path::PathBuf;
use std::process;

use bytelines::ByteLinesReader;
use itertools::Itertools;
use structopt::StructOpt;

use crate::bat_utils::assets::{list_languages, HighlightingAssets};
use crate::bat_utils::output::{OutputType, PagingMode};
use crate::config::delta_unreachable;
use crate::delta::delta;
use crate::options::theme::is_light_syntax_theme;

pub mod errors {
    error_chain! {
        foreign_links {
            Io(::std::io::Error);
            SyntectError(::syntect::LoadingError);
            ParseIntError(::std::num::ParseIntError);
        }
    }
}

#[cfg(not(tarpaulin_include))]
fn main() -> std::io::Result<()> {
    let assets = HighlightingAssets::new();
    let opt = cli::Opt::from_args_and_git_config(&mut git_config::GitConfig::try_create(), assets);

    if opt.list_languages {
        list_languages()?;
        process::exit(0);
    } else if opt.list_syntax_themes {
        list_syntax_themes()?;
        process::exit(0);
    } else if opt.show_syntax_themes {
        show_syntax_themes()?;
        process::exit(0);
    }

    let _show_config = opt.show_config;
    let config = config::Config::from(opt);

    if _show_config {
        let stdout = io::stdout();
        let mut stdout = stdout.lock();
        show_config(&config, &mut stdout)?;
        process::exit(0);
    }

    if atty::is(atty::Stream::Stdin) {
        process::exit(diff(
            config.minus_file.as_ref(),
            config.plus_file.as_ref(),
            &config,
            None,
        ));
    }

    let mut output_type = OutputType::from_mode(config.paging_mode, None, &config).unwrap();
    let mut writer = output_type.handle().unwrap();

    if let Err(error) = delta(io::stdin().lock().byte_lines(), &mut writer, &config) {
        match error.kind() {
            ErrorKind::BrokenPipe => process::exit(0),
            _ => eprintln!("{}", error),
        }
    };
    Ok(())
}

/// Run `diff -u` on the files provided on the command line and display the output.
fn diff(
    minus_file: Option<&PathBuf>,
    plus_file: Option<&PathBuf>,
    config: &config::Config,
    writer: Option<&mut dyn Write>,
) -> i32 {
    use std::io::BufReader;
    let die = || {
        eprintln!("Usage: delta minus_file plus_file");
        process::exit(config.error_exit_code);
    };
    let diff_command = "diff";
    let mut diff_process = process::Command::new(PathBuf::from(diff_command))
        .arg("-u")
        .args(&[
            minus_file.unwrap_or_else(die),
            plus_file.unwrap_or_else(die),
        ])
        .stdout(process::Stdio::piped())
        .spawn()
        .unwrap_or_else(|err| {
            eprintln!("Failed to execute the command '{}': {}", diff_command, err);
            process::exit(config.error_exit_code);
        });
    let exit_code = diff_process
        .wait()
        .unwrap_or_else(|_| {
            delta_unreachable(&format!("'{}' process not running.", diff_command));
        })
        .code()
        .unwrap_or_else(|| {
            eprintln!("'{}' process terminated without exit status.", diff_command);
            process::exit(config.error_exit_code);
        });

    let delta_result = match writer {
        None => {
            let mut output_type = OutputType::from_mode(config.paging_mode, None, &config).unwrap();
            let writer = output_type.handle().unwrap();
            delta(
                BufReader::new(diff_process.stdout.unwrap()).byte_lines(),
                writer,
                &config,
            )
        }
        Some(writer) => delta(
            BufReader::new(diff_process.stdout.unwrap()).byte_lines(),
            writer,
            &config,
        ),
    };

    if let Err(error) = delta_result {
        match error.kind() {
            ErrorKind::BrokenPipe => process::exit(0),
            _ => {
                eprintln!("{}", error);
                process::exit(config.error_exit_code);
            }
        }
    };
    exit_code
}

fn show_config(config: &config::Config, writer: &mut dyn Write) -> std::io::Result<()> {
    // styles first
    writeln!(
        writer,
        "    commit-style                  = {commit_style}
    file-style                    = {file_style}
    hunk-header-style             = {hunk_header_style}
    minus-style                   = {minus_style}
    minus-non-emph-style          = {minus_non_emph_style}
    minus-emph-style              = {minus_emph_style}
    minus-empty-line-marker-style = {minus_empty_line_marker_style}
    zero-style                    = {zero_style}
    plus-style                    = {plus_style}
    plus-non-emph-style           = {plus_non_emph_style}
    plus-emph-style               = {plus_emph_style}
    plus-empty-line-marker-style  = {plus_empty_line_marker_style}
    whitespace-error-style        = {whitespace_error_style}",
        commit_style = config.commit_style.to_painted_string(),
        file_style = config.file_style.to_painted_string(),
        hunk_header_style = config.hunk_header_style.to_painted_string(),
        minus_emph_style = config.minus_emph_style.to_painted_string(),
        minus_empty_line_marker_style = config.minus_empty_line_marker_style.to_painted_string(),
        minus_non_emph_style = config.minus_non_emph_style.to_painted_string(),
        minus_style = config.minus_style.to_painted_string(),
        plus_emph_style = config.plus_emph_style.to_painted_string(),
        plus_empty_line_marker_style = config.plus_empty_line_marker_style.to_painted_string(),
        plus_non_emph_style = config.plus_non_emph_style.to_painted_string(),
        plus_style = config.plus_style.to_painted_string(),
        whitespace_error_style = config.whitespace_error_style.to_painted_string(),
        zero_style = config.zero_style.to_painted_string(),
    )?;
    // Everything else
    writeln!(
        writer,
        "    24-bit-color                  = {true_color}
    file-added-label              = {file_added_label}
    file-modified-label           = {file_modified_label}
    file-removed-label            = {file_removed_label}
    file-renamed-label            = {file_renamed_label}",
        true_color = config.true_color,
        file_added_label = format_option_value(&config.file_added_label),
        file_modified_label = format_option_value(&config.file_modified_label),
        file_removed_label = format_option_value(&config.file_removed_label),
        file_renamed_label = format_option_value(&config.file_renamed_label),
    )?;
    writeln!(
        writer,
        "    hyperlinks                    = {hyperlinks}",
        hyperlinks = config.hyperlinks
    )?;
    if config.hyperlinks {
        writeln!(
            writer,
            "    hyperlinks-file-link-format   = {hyperlinks_file_link_format}",
            hyperlinks_file_link_format = format_option_value(&config.hyperlinks_file_link_format),
        )?
    }
    writeln!(
        writer,
        "    inspect-raw-lines             = {inspect_raw_lines}
    keep-plus-minus-markers       = {keep_plus_minus_markers}",
        inspect_raw_lines = match config.inspect_raw_lines {
            cli::InspectRawLines::True => "true",
            cli::InspectRawLines::False => "false",
        },
        keep_plus_minus_markers = config.keep_plus_minus_markers,
    )?;
    writeln!(
        writer,
        "    line-numbers                  = {line_numbers}",
        line_numbers = config.line_numbers
    )?;
    if config.line_numbers {
        writeln!(
            writer,
            "    line-numbers-minus-style      = {line_numbers_minus_style}
    line-numbers-zero-style       = {line_numbers_zero_style}
    line-numbers-plus-style       = {line_numbers_plus_style}
    line-numbers-left-style       = {line_numbers_left_style}
    line-numbers-right-style      = {line_numbers_right_style}
    line-numbers-left-format      = {line_numbers_left_format}
    line-numbers-right-format     = {line_numbers_right_format}",
            line_numbers_minus_style = config.line_numbers_minus_style.to_painted_string(),
            line_numbers_zero_style = config.line_numbers_zero_style.to_painted_string(),
            line_numbers_plus_style = config.line_numbers_plus_style.to_painted_string(),
            line_numbers_left_style = config.line_numbers_left_style.to_painted_string(),
            line_numbers_right_style = config.line_numbers_right_style.to_painted_string(),
            line_numbers_left_format = format_option_value(&config.line_numbers_left_format),
            line_numbers_right_format = format_option_value(&config.line_numbers_right_format),
        )?
    }
    writeln!(
        writer,
        "    max-line-distance             = {max_line_distance}
    max-line-length               = {max_line_length}
    navigate                      = {navigate}
    paging                        = {paging_mode}
    side-by-side                  = {side_by_side}
    syntax-theme                  = {syntax_theme}
    width                         = {width}
    tabs                          = {tab_width}
    word-diff-regex               = {tokenization_regex}",
        max_line_distance = config.max_line_distance,
        max_line_length = config.max_line_length,
        navigate = config.navigate,
        paging_mode = match config.paging_mode {
            PagingMode::Always => "always",
            PagingMode::Never => "never",
            PagingMode::QuitIfOneScreen => "auto",
        },
        side_by_side = config.side_by_side,
        syntax_theme = config
            .syntax_theme
            .clone()
            .map(|t| t.name.unwrap_or_else(|| "none".to_string()))
            .unwrap_or_else(|| "none".to_string()),
        width = match config.decorations_width {
            cli::Width::Fixed(width) => width.to_string(),
            cli::Width::Variable => "variable".to_string(),
        },
        tab_width = config.tab_width,
        tokenization_regex = format_option_value(&config.tokenization_regex.to_string()),
    )?;
    Ok(())
}

// Heuristics determining whether to quote string option values when printing values intended for
// git config.
fn format_option_value<S>(s: S) -> String
where
    S: AsRef<str>,
{
    let s = s.as_ref();
    if s.ends_with(' ')
        || s.starts_with(' ')
        || s.contains(&['\\', '{', '}', ':'][..])
        || s.is_empty()
    {
        format!("'{}'", s)
    } else {
        s.to_string()
    }
}

#[cfg(not(tarpaulin_include))]
fn show_syntax_themes() -> std::io::Result<()> {
    let mut opt = cli::Opt::from_args();
    let assets = HighlightingAssets::new();
    let mut output_type = OutputType::from_mode(
        PagingMode::QuitIfOneScreen,
        None,
        &config::Config::from(cli::Opt::default()),
    )
    .unwrap();
    let mut writer = output_type.handle().unwrap();
    opt.computed.syntax_set = assets.syntax_set;

    if !(opt.dark || opt.light) {
        _show_syntax_themes(opt.clone(), false, &mut writer)?;
        _show_syntax_themes(opt, true, &mut writer)?;
    } else if opt.light {
        _show_syntax_themes(opt, true, &mut writer)?;
    } else {
        _show_syntax_themes(opt, false, &mut writer)?
    };
    Ok(())
}

fn _show_syntax_themes(
    mut opt: cli::Opt,
    is_light_mode: bool,
    writer: &mut dyn Write,
) -> std::io::Result<()> {
    use bytelines::ByteLines;
    use std::io::BufReader;
    let mut input = b"\
diff --git a/example.rs b/example.rs
index f38589a..0f1bb83 100644
--- a/example.rs
+++ b/example.rs
@@ -1,5 +1,5 @@
-// Output the square of a number.
-fn print_square(num: f64) {
-    let result = f64::powf(num, 2.0);
-    println!(\"The square of {:.2} is {:.2}.\", num, result);
+// Output the cube of a number.
+fn print_cube(num: f64) {
+    let result = f64::powf(num, 3.0);
+    println!(\"The cube of {:.2} is {:.2}.\", num, result);
"
    .to_vec();
    if !atty::is(atty::Stream::Stdin) {
        let mut buf = Vec::new();
        io::stdin().lock().read_to_end(&mut buf)?;
        if !buf.is_empty() {
            input = buf;
        }
    };

    opt.computed.is_light_mode = is_light_mode;
    let mut config = config::Config::from(opt);
    let title_style = ansi_term::Style::new().bold();
    let assets = HighlightingAssets::new();

    for syntax_theme in assets
        .theme_set
        .themes
        .iter()
        .filter(|(t, _)| is_light_syntax_theme(t) == is_light_mode)
        .map(|(t, _)| t)
    {
        writeln!(writer, "\n\nTheme: {}\n", title_style.paint(syntax_theme))?;
        config.syntax_theme = Some(assets.theme_set.themes[syntax_theme.as_str()].clone());
        if let Err(error) = delta(ByteLines::new(BufReader::new(&input[0..])), writer, &config) {
            match error.kind() {
                ErrorKind::BrokenPipe => process::exit(0),
                _ => eprintln!("{}", error),
            }
        };
    }
    Ok(())
}

#[cfg(not(tarpaulin_include))]
pub fn list_syntax_themes() -> std::io::Result<()> {
    let stdout = io::stdout();
    let mut stdout = stdout.lock();
    if atty::is(atty::Stream::Stdout) {
        _list_syntax_themes_for_humans(&mut stdout)
    } else {
        _list_syntax_themes_for_machines(&mut stdout)
    }
}

pub fn _list_syntax_themes_for_humans(writer: &mut dyn Write) -> std::io::Result<()> {
    let assets = HighlightingAssets::new();
    let themes = &assets.theme_set.themes;

    writeln!(writer, "Light themes:")?;
    for (theme, _) in themes.iter().filter(|(t, _)| is_light_syntax_theme(*t)) {
        writeln!(writer, "    {}", theme)?;
    }
    writeln!(writer, "\nDark themes:")?;
    for (theme, _) in themes.iter().filter(|(t, _)| !is_light_syntax_theme(*t)) {
        writeln!(writer, "    {}", theme)?;
    }
    writeln!(
        writer,
        "\nUse delta --show-syntax-themes to demo the themes."
    )?;
    Ok(())
}

pub fn _list_syntax_themes_for_machines(writer: &mut dyn Write) -> std::io::Result<()> {
    let assets = HighlightingAssets::new();
    let themes = &assets.theme_set.themes;
    for (theme, _) in themes
        .iter()
        .sorted_by_key(|(t, _)| is_light_syntax_theme(*t))
    {
        writeln!(
            writer,
            "{}\t{}",
            if is_light_syntax_theme(theme) {
                "light"
            } else {
                "dark"
            },
            theme
        )?;
    }
    Ok(())
}

#[cfg(test)]
mod main_tests {
    use super::*;
    use std::fs;
    use std::io::{Cursor, Seek, SeekFrom};

    use crate::ansi;
    use crate::tests::integration_test_utils::integration_test_utils;

    #[test]
    fn test_show_config() {
        let config = integration_test_utils::make_config_from_args(&[]);
        let mut writer = Cursor::new(vec![0; 1024]);
        show_config(&config, &mut writer).unwrap();
        let mut s = String::new();
        writer.seek(SeekFrom::Start(0)).unwrap();
        writer.read_to_string(&mut s).unwrap();
        let s = ansi::strip_ansi_codes(&s);
        assert!(s.contains("    commit-style                  = raw\n"));
        assert!(s.contains(r"    word-diff-regex               = '\w+'"));
    }

    #[test]
    #[ignore] // Not working (timing out) when run by tarpaulin, presumably due to stdin detection.
    fn test_show_syntax_themes() {
        let opt = integration_test_utils::make_options_from_args(&[]);

        let mut writer = Cursor::new(vec![0; 1024]);
        _show_syntax_themes(opt, true, &mut writer).unwrap();
        let mut s = String::new();
        writer.seek(SeekFrom::Start(0)).unwrap();
        writer.read_to_string(&mut s).unwrap();
        let s = ansi::strip_ansi_codes(&s);
        assert!(s.contains("\nTheme: gruvbox-white\n"));
        println!("{}", s);
        assert!(s.contains("\nfn print_cube(num: f64) {\n"));
    }

    #[test]
    fn test_list_syntax_themes_for_humans() {
        let mut writer = Cursor::new(vec![0; 512]);
        _list_syntax_themes_for_humans(&mut writer).unwrap();
        let mut s = String::new();
        writer.seek(SeekFrom::Start(0)).unwrap();
        writer.read_to_string(&mut s).unwrap();
        assert!(s.contains("Light themes:\n"));
        assert!(s.contains("    GitHub\n"));
        assert!(s.contains("Dark themes:\n"));
        assert!(s.contains("    Dracula\n"));
    }

    #[test]
    fn test_list_syntax_themes_for_machines() {
        let mut writer = Cursor::new(vec![0; 512]);
        _list_syntax_themes_for_machines(&mut writer).unwrap();
        let mut s = String::new();
        writer.seek(SeekFrom::Start(0)).unwrap();
        writer.read_to_string(&mut s).unwrap();
        assert!(s.contains("light	GitHub\n"));
        assert!(s.contains("dark	Dracula\n"));
    }

    #[test]
    #[cfg_attr(target_os = "windows", ignore)]
    fn test_diff_same_empty_file() {
<<<<<<< HEAD
        let config = integration_test_utils::make_config_from_args(&[]);
        let mut writer = Cursor::new(vec![]);
        let exit_code = diff(
            Some(&PathBuf::from("/dev/null")),
            Some(&PathBuf::from("/dev/null")),
            &config,
            Some(&mut writer),
        );
        assert_eq!(exit_code, 0);
        let mut s = String::new();
        writer.seek(SeekFrom::Start(0)).unwrap();
        writer.read_to_string(&mut s).unwrap();
        assert!(s.is_empty());
=======
        _do_diff_test("/dev/null", "/dev/null", false, None);
>>>>>>> fba8df38
    }

    #[test]
    #[cfg_attr(target_os = "windows", ignore)]
    fn test_diff_same_non_empty_file() {
<<<<<<< HEAD
        let config = integration_test_utils::make_config_from_args(&[]);
        let mut writer = Cursor::new(vec![]);
        let exit_code = diff(
            Some(&PathBuf::from("/etc/passwd")),
            Some(&PathBuf::from("/etc/passwd")),
            &config,
            Some(&mut writer),
        );
        assert_eq!(exit_code, 0);
        let mut s = String::new();
        writer.seek(SeekFrom::Start(0)).unwrap();
        writer.read_to_string(&mut s).unwrap();
        assert!(s.is_empty());
=======
        _do_diff_test("/etc/passwd", "/etc/passwd", false, None);
    }

    #[test]
    #[cfg_attr(target_os = "windows", ignore)]
    fn test_diff_empty_vs_non_empty_file() {
        _do_diff_test("/dev/null", "/etc/passwd", true, Some("/etc/passwd"));
>>>>>>> fba8df38
    }

    #[test]
    #[cfg_attr(target_os = "windows", ignore)]
    fn test_diff_two_non_empty_files() {
        _do_diff_test("/etc/group", "/etc/passwd", true, None);
    }

    fn _do_diff_test(file_a: &str, file_b: &str, expect_diff: bool, expected_diff: Option<&str>) {
        let config = integration_test_utils::make_config_from_args(&[]);
        let mut writer = Cursor::new(vec![]);
        let exit_code = diff(
            Some(&PathBuf::from(file_a)),
            Some(&PathBuf::from(file_b)),
            &config,
            Some(&mut writer),
        );
        let s = ansi::strip_ansi_codes(&_read_to_string(&mut writer));
        if expect_diff {
            assert_eq!(exit_code, 1);
            assert!(s.contains(&format!("comparing: {} ⟶   {}\n", file_a, file_b)));
            if let Some(expected_diff) = expected_diff {
                assert!(s.contains(&fs::read_to_string(expected_diff).unwrap()));
            }
        } else {
            assert_eq!(exit_code, 0);
            assert!(s.is_empty());
        }
    }

    fn _read_to_string(cursor: &mut Cursor<Vec<u8>>) -> String {
        let mut s = String::new();
        cursor.seek(SeekFrom::Start(0)).unwrap();
        cursor.read_to_string(&mut s).unwrap();
        s
    }
}<|MERGE_RESOLUTION|>--- conflicted
+++ resolved
@@ -501,43 +501,12 @@
     #[test]
     #[cfg_attr(target_os = "windows", ignore)]
     fn test_diff_same_empty_file() {
-<<<<<<< HEAD
-        let config = integration_test_utils::make_config_from_args(&[]);
-        let mut writer = Cursor::new(vec![]);
-        let exit_code = diff(
-            Some(&PathBuf::from("/dev/null")),
-            Some(&PathBuf::from("/dev/null")),
-            &config,
-            Some(&mut writer),
-        );
-        assert_eq!(exit_code, 0);
-        let mut s = String::new();
-        writer.seek(SeekFrom::Start(0)).unwrap();
-        writer.read_to_string(&mut s).unwrap();
-        assert!(s.is_empty());
-=======
         _do_diff_test("/dev/null", "/dev/null", false, None);
->>>>>>> fba8df38
     }
 
     #[test]
     #[cfg_attr(target_os = "windows", ignore)]
     fn test_diff_same_non_empty_file() {
-<<<<<<< HEAD
-        let config = integration_test_utils::make_config_from_args(&[]);
-        let mut writer = Cursor::new(vec![]);
-        let exit_code = diff(
-            Some(&PathBuf::from("/etc/passwd")),
-            Some(&PathBuf::from("/etc/passwd")),
-            &config,
-            Some(&mut writer),
-        );
-        assert_eq!(exit_code, 0);
-        let mut s = String::new();
-        writer.seek(SeekFrom::Start(0)).unwrap();
-        writer.read_to_string(&mut s).unwrap();
-        assert!(s.is_empty());
-=======
         _do_diff_test("/etc/passwd", "/etc/passwd", false, None);
     }
 
@@ -545,7 +514,6 @@
     #[cfg_attr(target_os = "windows", ignore)]
     fn test_diff_empty_vs_non_empty_file() {
         _do_diff_test("/dev/null", "/etc/passwd", true, Some("/etc/passwd"));
->>>>>>> fba8df38
     }
 
     #[test]
